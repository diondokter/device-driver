## Changelog

### Unreleased

<<<<<<< HEAD
- Internal numbers are now `i128` instead of `i64`. This also added room to add the `U64` integer as available address type option
=======
### 1.0.7 (30-07-25)

- Fix a compilation time explosion issue. The generated `read_all_registers` functions have been simplified.
  On devices with many registers, the async variant would explode in compilation time because of the many awaits.
  The callback name parameter now doesn't include the index anymore for repeated registers.
  https://github.com/rust-lang/rust/issues/144635
>>>>>>> 35e50a03

### 1.0.6 (18-06-25)

- Fixed regression introduced in 1.0.3 where signed integers were not sign-extended
  and would thus be positive instead of their intended two's-complement negative.

### 1.0.5 (12-06-25)

- Backend code generation switched from quote/syn to askama
- Fixed cfg gates on fields (didn't compile before)
- Fixed WO fields (would cause a compile error in generated code)
- Fixed docstring generation so we don't need to worry about escaping characters
- CLI: When no output file is provided, the output is printed to stdout instead
- CLI: No longer panics when unexpected error output is processed
- Error messages now more consistently use backticks (`) instead of various other quoting characters like (') and (")
- CLI: Added a new generation option. It defaults to Rust, but can now also be used to generate a KDL manifest
  - There's no way to use KDL yet, so this is purely a preview feature and the format might change in the future.
  - In the future this can be used to convert existing specs into KDL.
  - Possibly eventually this can be used to generate C code instead of Rust

### 1.0.4 (28-02-25)

- The driver name input is now a bit less strict about what 'PascalCase' means
  - It now also gives a value based on the input that would be accepted
- Update to edition 2024

### 1.0.3 (08-02-25)

- *(Technically breaking)*: removed the `pub use bitvec;` in the root of the crate.
  - It was an oversight to have that still there without `#[doc(hidden)]`
  - There was no reason for anyone to use it
  - Nothing publicly on github is using it
  - So we're doing 'scream testing'. If this impacts you, message me! I'll yank the release immediately
- Replaced bitvec with custom logic
  - Bitvec doesn't compile for Xtensa arch due to it being unmaintained
  - Custom logic is smaller and saves program size

### 1.0.2 (03-01-25)

- Add more docs to generated code so it passes the `missing_docs` lint

### 1.0.1 (02-01-25)

- Make defmt impls for fieldsets a bit more efficient by using type hints
- Fixed cfg problem in the `read_all_registers` function

### 1.0.0 (28-12-24)

- Enforce PascalCase for device name
- Improve CLI error display

### 1.0.0-rc.1 (29-11-24)

- *Breaking*: Generated fieldsets are now put in a `field_sets` module.
  - Type conversion paths now get `super::` prepended unless they start with `::` or `crate`
- Fixed some broken links
- Made clarifications in the book

### 1.0.0-rc.0 (10-11-24)

- *Breaking*: A lot, complete rewrite
  - Generated fields now use chiptool/embassy-style code
    - Getters have no prefix
    - Setters use `set_` as the prefix
  - Added a global config
    - Address types are now put in there
    - Option to provide defaults for memory ordering
    - Provides a way to change the name normalization options
  - Generated code no longer depends on `num_enum`
  - No more `R` and `W` structs. Everything is done on the main generated fieldset.
  - Formalized blocks
  - Added refs
  - Added repeats
  - Added many analysis steps to reduce the chance of mistakes
  - Fixed memory ordering oddities
  - Added toml support
  - Added an optional CLI to pregenerate the driver instead of using the macros
  - Split the interface from the driver
  - Type conversions are strict by default now, but generated enums are also more likely to qualify
  - Added optional defmt generation
  - Added an option to read all registers of a device (for debugging purposes)
  - All object types (register, command, buffer, block and ref) can now be mixed
    - In yaml and json, this changes the structure a bit and every object must have an extra `type` field to denote its object type

And more! Read the book linked in the readme to find all documentation.

### 0.7.0 (22-08-24)

- *Breaking*: Improved the API for dispatching commands
- Added buffer support
- Added strict mode conversion. This makes the types require `From<primitive>` instead of `TryFrom<primitive>`.
  But reading the register field is then not a result.
- Added byte order option to registers so they can be read and stored as little endian. (When not specified, it still defaults to big endian)
- Added BitAnd, BitOr and BitXor on the register structs. It's not as conistent as I'd like, but it'll be fixed in the next version hopefully.
- Added support for register blocks

### 0.6.0 (26-05-24)

- *Breaking*: Renamed the macros so they don't include the word 'register'
- Added a way to define commands

### 0.5.3 (08-01-24)

- Improved readme with hard links and more explanations
- Generated device register functions are now also documented

### 0.5.2 (08-01-24)

- Async read and modify worked with registers instead of their read and write types

### 0.5.1 (08-01-24)

- Removed accidental dependency that forced std

### 0.5.0 (07-01-24)

- *Breaking*: Built up the crate from the ground up again.
  Now more dependent on the type-system and all macros are proc-macros.
  This makes it a whole lot more maintainable and expandable.
- New register trait
- New device trait
- Almost all old features still supported

### 0.4.1 (13-12-22)
- Accidentally left the async flag on by default for 0.4.0 which caused it not to compile on stable.
### 0.4.0 (13-12-22) (yanked)
- Added async support for the register interfaces. Use the `async` feature flag to activate it.
  When you do, you will have access to the `ll::register_async` module that will generate async code for you.
- Updated dependencies (mainly bitvec to 1.0, which makes this release a technically breaking change)

### 0.3.1 (22-12-21)
- Added docs to low level error ([#14](https://github.com/diondokter/device-driver/pull/10))
### 0.3.0 (02-05-21)
- Added better `Debug` impls to all register `R` that prints the raw value in hex.
  There's now also the option (`#[generate(Debug)]`) to get an even better `Debug` impl that also prints out all the fields,
  but does require all fields to impl `Debug` themselves.
  See ([#10](https://github.com/diondokter/device-driver/pull/10)) to see how it works.
### 0.2.0 (19-04-21)
- All user interaction with a 'W' is now through &mut instead of directly to support more kinds of code structuring ([#7](https://github.com/diondokter/device-driver/pull/7))
### 0.1.0 (28-09-20)
- Original release<|MERGE_RESOLUTION|>--- conflicted
+++ resolved
@@ -2,16 +2,14 @@
 
 ### Unreleased
 
-<<<<<<< HEAD
 - Internal numbers are now `i128` instead of `i64`. This also added room to add the `U64` integer as available address type option
-=======
+
 ### 1.0.7 (30-07-25)
 
 - Fix a compilation time explosion issue. The generated `read_all_registers` functions have been simplified.
   On devices with many registers, the async variant would explode in compilation time because of the many awaits.
   The callback name parameter now doesn't include the index anymore for repeated registers.
   https://github.com/rust-lang/rust/issues/144635
->>>>>>> 35e50a03
 
 ### 1.0.6 (18-06-25)
 
